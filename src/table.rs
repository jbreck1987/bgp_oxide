// Holds logic for the BGP RIBs and Decision Process

use std::{
    cmp,
    cmp::Reverse,
    collections::{HashMap, BinaryHeap},
    hash::{Hash, Hasher},
    net::{IpAddr, Ipv4Addr, Ipv6Addr},
    rc::Rc,
};

use hashbrown::HashSet;

use crate::{message_types::{Nlri, Update}, path_attrs::*};

#[derive(Eq, PartialEq, Hash, Clone, Debug)]
pub (crate) enum RouteSource {
    Ebgp,
    Ibgp
}

impl From<&RouteSource> for u8 {
    fn from(value: &RouteSource) -> Self {
        match value {
            RouteSource::Ebgp => 0,
            RouteSource::Ibgp => 1
        }
    }
}

// This data structure is used to simplify comparisons between many candidate paths
// to a destination as opposed to destructuring the raw path attribute data for each comparison.
#[derive(Eq, PartialEq, Hash, Clone, Debug)]
pub(crate) struct DecisionProcessData {
    local_pref: Option<u32>,
    as_path_len: u8,
    last_as: u16,
    origin: u8,
    med: u32,
    route_souce: RouteSource,
    igp_cost: u64,
    peer_id: Ipv4Addr,
    peer_addr: IpAddr
}

impl DecisionProcessData {
    // Not sure on the API here, set as todo
    pub fn new() -> Self { todo!() }
}

// Implementing PartialOrd (and Ord, implicitly) for this data structure will be critical in
// allowing the best paths to easily be found and for feasible paths to always
// be ordered (using min heaps per destination). This effectively implements the Decision Process.
// Paths that evaluate to "less than" are better paths.
impl PartialOrd for DecisionProcessData {
    fn partial_cmp(&self, other: &Self) -> Option<std::cmp::Ordering> {
        // First check to see if local pref can be compared
       let lp_ord = match (self.local_pref, other.local_pref) {
            // If so, compare local pref and return Option
            // with the result. Note that the order for cmp() is switched!
            // We want to prefer higher local preference, but make that evaluate
            // to "less than".
            (Some(left), Some(right)) => { Some(right.cmp(&left)) },
            (None, _) | (_, None) => { None }
        };
        // Define a closure that does the non local pref comparisons
        let f = || {
            let comp = self.as_path_len.cmp(&other.as_path_len) // Shortest AS path wins
            .then(self.origin.cmp(&other.origin)); // Lowest origin wins

            // Before comparing med, need to verify both paths have same last_as.
            // lowest med wins.
            let comp = if self.last_as == other.last_as {
                comp.then(self.med.cmp(&other.med))
            } else {
                comp
            };
            // Continue comparions
            let this_rs: u8 = (&self.route_souce).into();
            let other_rs: u8 = (&other.route_souce).into();
            comp.then(this_rs.cmp(&other_rs)) // lowest route source wins (based on From impl)
            .then(self.igp_cost.cmp(&other.igp_cost)) // Lowest IGP cost wins
            .then(self.peer_id.cmp(&other.peer_id)) // Lowest peer id wins
            .then(self.peer_addr.cmp(&other.peer_addr)) // Lowest peer addr wins
        };

        // Now can check the lp ordering Option and continue the comparison if necessary
        match lp_ord {
            Some(ord) => {
                // Return the comp value if LP was deciding factor, otherwise continue
                // the comparisons through the closure
                if ord != std::cmp::Ordering::Equal {
                    return Some(ord);
                }
                Some(f())
            }
            None => { Some(f()) }
        }
    }
}

impl Ord for DecisionProcessData {
    fn cmp(&self, other: &Self) -> cmp::Ordering {
        self.partial_cmp(other).unwrap()
    }
}

// This is an entry in the Path Attribute Table. The goal is to have a data structure that contains
// the raw Path Attribute data (for Update creation) while also containing a representation of the relevant
// parameters necessary for running the Decision Process. This implies some data duplication, but since some PAs
// aren't relevant for the Decision Process (and one table entry can be pointed to by many routes), this seems
// reasonable.
#[derive(PartialEq, Eq, Hash, Clone, Debug)]
pub(crate) struct PathAttributeTableEntry {
    decision_data: DecisionProcessData, 
    raw_path_attrs: Vec<PathAttr>
}

impl PathAttributeTableEntry {
    pub fn new(decision_data: DecisionProcessData, mut raw_pas: Vec<PathAttr>) -> Self {
        // For hashing purposes, we want the Path Attributes to be sorted. Choosing to sort
        // by Path Attribute Type Code.
        raw_pas.sort_by_cached_key(|pa| pa.attr_type_code());
        Self {
            decision_data,
            raw_path_attrs: raw_pas
        }
    }
}

impl PartialOrd for PathAttributeTableEntry {
    // Ordering for the full data structure is unnecessary (only need Eq), will reuse the implementation
    // for DecisionProcessData
    fn partial_cmp(&self, other: &Self) -> Option<cmp::Ordering> {
        self.decision_data.partial_cmp(&other.decision_data)
    }
}

impl Ord for PathAttributeTableEntry {
    fn cmp(&self, other: &Self) -> cmp::Ordering {
        self.partial_cmp(other).unwrap()
    }
}

// Want the Entry to be behind an Rc so that when no paths are pointing to it,
// it can be cleaned out of the table.
pub(crate) struct PathAttributeTable {
    table: HashSet<Rc<PathAttributeTableEntry>>
}
impl PathAttributeTable {
    pub fn new() -> Self {
        Self {
            table: HashSet::new()
        }
    }
    pub fn insert(&mut self, entry: PathAttributeTableEntry) -> &Rc<PathAttributeTableEntry> {
        // Checks to see if the entry exists in the table and inserts if necessary.
        // A reference to the entry is always returned.
        self.table.get_or_insert(Rc::new(entry))
    }
    pub fn remove_stale(&mut self) {
        // Checks to see if any stale entries in the table exist (aka. Rc strong counts are 1)
        // and drops them.
        self.table.retain(|rc| Rc::strong_count(rc) > 1);
    }
    pub fn len(&self) -> usize {
        self.table.len()
    }
}

// The BinaryHeap with reverse effectively makes it a min heap. Want the paths to be sorted based
// on their Ordering. The best path evaluates to "less than"
struct BgpTableEntry {
    paths: BinaryHeap<Reverse<Rc<PathAttributeTableEntry>>>,
}
impl BgpTableEntry {
    fn new(pa_entry: &Rc<PathAttributeTableEntry>) -> Self {
        // No table entry can be created without an associated path! This API assumes
        // the ref to the PA Entry is coming from the Path Attribute table (has already been inserted there).
        let mut new_path: BinaryHeap<Reverse<Rc<PathAttributeTableEntry>>> = BinaryHeap::new();
        new_path.push(Reverse(Rc::clone(pa_entry)));

        Self {
            paths: new_path
        }
    }
    fn insert(&mut self, pa_entry: &Rc<PathAttributeTableEntry>) -> bool {
        // Inserts the ref to a table entry (presumably returned from the PathAttributeTable)
        // into the local min. heap if it doesn't already exist (duplicate entry).
        // Leverage deref coercion with is_in().
        match self.is_in(pa_entry) {
            true => false,
            false => {
                self.paths.push(Reverse(Rc::clone(pa_entry)));
                true
            }
        }
    }
    fn is_in(&self, pa_entry: &PathAttributeTableEntry) -> bool {
        // Walks the heap to see if the ref already exists
        match self
            .paths
            .iter()
            .filter(|exist| exist.0.as_ref() == pa_entry)
            .count() {
                0 => false,
                _ => true
            }
    }
    fn bestpath(&self) -> &Rc<PathAttributeTableEntry> {
        // Returns the best path for this destination (aka top item in the heap)
        &self
        .paths
        .peek()
        .expect("A table entry should not exist without a path!")
        .0

    }
}

// Will be generic over AFI (v4/v6)
pub(crate) struct BgpTable<A> {
    table: HashMap<A, BgpTableEntry>,
    table_version: usize,
    pa_table: PathAttributeTable,
}
impl<A> BgpTable<A> {
    pub fn walk(&mut self, payload: Update) {
        // Inserts paths from an Update message into the BGP table and, implicitly, in the
        // associated path attribute table if necessary.

        // First need to generate a DecisionProcessData structure
        // based on the information.
        // Second need to extract the PA vec from the Update message
        todo!()
    }
}  
impl BgpTable<Ipv4Addr> {
    pub fn new() -> Self {
        Self {
            table: HashMap::new(),
            table_version: 0,
            pa_table: PathAttributeTable::new()
        }
    }
}
impl BgpTable<Ipv6Addr> {
    pub fn new() -> Self {
        Self {
            table: HashMap::new(),
            table_version: 0,
            pa_table: PathAttributeTable::new()
        }
    }
}

#[cfg(test)]
mod tests {
<<<<<<< HEAD
    use rand::seq::SliceRandom;
=======
    use crate::path_attrs::{AsPath, PathAttrBuilder};
    use rand::seq::SliceRandom;

>>>>>>> aeddceac
    use super::*;

    #[test]
    fn decision_data_cmp_lp() {
        let ip_addr = Ipv4Addr::new(192, 168, 1, 1);
        let best = DecisionProcessData {
            local_pref: Some(1000),
            as_path_len: 0,
            last_as: 0,
            origin: 0,
            med: 0,
            route_souce: RouteSource::Ibgp,
            igp_cost: 0,
            peer_id: ip_addr.clone(),
            peer_addr: IpAddr::V4(ip_addr.clone())
        };
        let candidate = DecisionProcessData {
            local_pref: Some(100),
            as_path_len: 0,
            last_as: 0,
            origin: 0,
            med: 0,
            route_souce: RouteSource::Ibgp,
            igp_cost: 0,
            peer_id: ip_addr.clone(),
            peer_addr: IpAddr::V4(ip_addr.clone())
        };

        assert!(candidate > best);
    }
    #[test]
    fn decision_data_cmp_as_path_len() {
        let ip_addr = Ipv4Addr::new(192, 168, 1, 1);
        let best = DecisionProcessData {
            local_pref: Some(1000),
            as_path_len: 5,
            last_as: 0,
            origin: 0,
            med: 0,
            route_souce: RouteSource::Ibgp,
            igp_cost: 0,
            peer_id: ip_addr.clone(),
            peer_addr: IpAddr::V4(ip_addr.clone())
        };
        let candidate = DecisionProcessData {
            local_pref: Some(1000),
            as_path_len: 10,
            last_as: 0,
            origin: 0,
            med: 0,
            route_souce: RouteSource::Ibgp,
            igp_cost: 0,
            peer_id: ip_addr.clone(),
            peer_addr: IpAddr::V4(ip_addr.clone())
        };

        assert!(candidate > best);
    }
    #[test]
    fn decision_data_cmp_origin() {
        let ip_addr = Ipv4Addr::new(192, 168, 1, 1);
        let best = DecisionProcessData {
            local_pref: Some(1000),
            as_path_len: 0,
            last_as: 0,
            origin: 0,
            med: 0,
            route_souce: RouteSource::Ibgp,
            igp_cost: 900,
            peer_id: ip_addr.clone(),
            peer_addr: IpAddr::V4(ip_addr.clone())
        };
        let candidate = DecisionProcessData {
            local_pref: None,
            as_path_len: 0,
            last_as: 0,
            origin: 1,
            med: 0,
            route_souce: RouteSource::Ibgp,
            igp_cost: 0,
            peer_id: ip_addr.clone(),
            peer_addr: IpAddr::V4(ip_addr.clone())
        };

        assert!(candidate > best);
    }
    #[test]
    fn decision_data_cmp_med() {
        let ip_addr = Ipv4Addr::new(192, 168, 1, 1);
        let best = DecisionProcessData {
            local_pref: Some(1000),
            as_path_len: 0,
            last_as: 65000,
            origin: 0,
            med: 0,
            route_souce: RouteSource::Ibgp,
            igp_cost: 900,
            peer_id: ip_addr.clone(),
            peer_addr: IpAddr::V4(ip_addr.clone())
        };
        let candidate = DecisionProcessData {
            local_pref: Some(1000),
            as_path_len: 0,
            last_as: 65000,
            origin: 0,
            med: 1000,
            route_souce: RouteSource::Ebgp,
            igp_cost: 0,
            peer_id: ip_addr.clone(),
            peer_addr: IpAddr::V4(ip_addr.clone())
        };

        assert!(candidate > best);
    }
    #[test]
    fn decision_data_cmp_rte_src() {
        let ip_addr = Ipv4Addr::new(192, 168, 1, 1);
        let best = DecisionProcessData {
            local_pref: Some(1000),
            as_path_len: 0,
            last_as: 65000,
            origin: 0,
            med: 0,
            route_souce: RouteSource::Ebgp,
            igp_cost: 900,
            peer_id: ip_addr.clone(),
            peer_addr: IpAddr::V4(ip_addr.clone())
        };
        let candidate = DecisionProcessData {
            local_pref: Some(1000),
            as_path_len: 0,
            last_as: 65000,
            origin: 0,
            med: 0,
            route_souce: RouteSource::Ibgp,
            igp_cost: 0,
            peer_id: ip_addr.clone(),
            peer_addr: IpAddr::V4(ip_addr.clone())
        };

        assert!(candidate > best);
    }
    #[test]
    fn decision_data_cmp_igp_cost() {
        let ip_addr = Ipv4Addr::new(192, 168, 1, 1);
        let best = DecisionProcessData {
            local_pref: Some(1000),
            as_path_len: 0,
            last_as: 65000,
            origin: 0,
            med: 0,
            route_souce: RouteSource::Ebgp,
            igp_cost: 0,
            peer_id: ip_addr.clone(),
            peer_addr: IpAddr::V4(ip_addr.clone())
        };
        let candidate = DecisionProcessData {
            local_pref: Some(1000),
            as_path_len: 0,
            last_as: 65000,
            origin: 0,
            med: 0,
            route_souce: RouteSource::Ebgp,
            igp_cost: 900,
            peer_id: ip_addr.clone(),
            peer_addr: IpAddr::V4(ip_addr.clone())
        };

        assert!(candidate > best);
    }
    #[test]
    fn decision_data_cmp_peer_id() {
        let best_ip_addr = Ipv4Addr::new(192, 168, 1, 1);
        let cand_ip_addr = Ipv4Addr::new(192, 168, 2, 1);
        let best = DecisionProcessData {
            local_pref: Some(1000),
            as_path_len: 0,
            last_as: 65000,
            origin: 0,
            med: 0,
            route_souce: RouteSource::Ebgp,
            igp_cost: 0,
            peer_id: best_ip_addr.clone(),
            peer_addr: IpAddr::V4(cand_ip_addr.clone())
        };
        let candidate = DecisionProcessData {
            local_pref: Some(1000),
            as_path_len: 0,
            last_as: 65000,
            origin: 0,
            med: 0,
            route_souce: RouteSource::Ebgp,
            igp_cost: 0,
            peer_id: cand_ip_addr.clone(),
            peer_addr: IpAddr::V4(cand_ip_addr.clone())
        };

        assert!(candidate > best);
    }
    #[test]
    fn decision_data_cmp_peer_addr_v4() {
        let best_ip_addr = Ipv4Addr::new(192, 168, 1, 1);
        let cand_ip_addr = Ipv4Addr::new(192, 168, 2, 1);
        let best = DecisionProcessData {
            local_pref: Some(1000),
            as_path_len: 0,
            last_as: 65000,
            origin: 0,
            med: 0,
            route_souce: RouteSource::Ebgp,
            igp_cost: 0,
            peer_id: cand_ip_addr.clone(),
            peer_addr: IpAddr::V4(best_ip_addr.clone())
        };
        let candidate = DecisionProcessData {
            local_pref: Some(1000),
            as_path_len: 0,
            last_as: 65000,
            origin: 0,
            med: 0,
            route_souce: RouteSource::Ebgp,
            igp_cost: 0,
            peer_id: cand_ip_addr.clone(),
            peer_addr: IpAddr::V4(cand_ip_addr.clone())
        };

        assert!(candidate > best);
    }
    #[test]
    fn decision_data_cmp_peer_addr_v6() {
        let best_ip_addr = Ipv6Addr::new(0, 0, 0, 0, 0, 0xffff, 0xffff, 0xffff);
        let cand_ip_addr = Ipv6Addr::new(0, 0, 0, 0, 0x01, 0xffff, 0xffff, 0xffff);
        let peer_id = Ipv4Addr::new(192, 168, 1, 1);
        let best = DecisionProcessData {
            local_pref: Some(1000),
            as_path_len: 0,
            last_as: 65000,
            origin: 0,
            med: 0,
            route_souce: RouteSource::Ebgp,
            igp_cost: 0,
            peer_id: peer_id.clone(),
            peer_addr: IpAddr::V6(best_ip_addr.clone())
        };
        let candidate = DecisionProcessData {
            local_pref: Some(1000),
            as_path_len: 0,
            last_as: 65000,
            origin: 0,
            med: 0,
            route_souce: RouteSource::Ebgp,
            igp_cost: 0,
            peer_id: peer_id.clone(),
            peer_addr: IpAddr::V6(cand_ip_addr.clone())
        };

        assert!(candidate > best);
    }
    fn build_pa_entry(med_val: u32, origin: OriginValue) -> PathAttributeTableEntry {
        let pa = PathAttrBuilder::<Med>::new().metric(med_val).build();
        let pa2 = PathAttrBuilder::<Origin>::new().origin(origin.clone()).build();
        let mut raw_pas = vec![pa, pa2];
        // Randomly shuffle the PA vector since it should be sorted deterministically.
        let mut rng = rand::thread_rng();
        raw_pas.shuffle(&mut rng);
<<<<<<< HEAD

=======
        
>>>>>>> aeddceac
        let ddata = DecisionProcessData {
            local_pref: Some(100),
            as_path_len: 1,
            last_as: 65000,
            origin: origin.into(),
            med: med_val,
            route_souce: RouteSource::Ebgp,
            igp_cost: 0,
            peer_addr: IpAddr::V4(Ipv4Addr::new(192, 168, 1, 1)),
            peer_id: Ipv4Addr::new(192, 168, 1, 1)
        };
        PathAttributeTableEntry::new(ddata, raw_pas)
    }
    #[test]
    fn test_pat_entry_eq () {
        let pate_1 = build_pa_entry(100, OriginValue::Igp);
        let pate_2 = build_pa_entry(100, OriginValue::Igp);
        let pate_3 = build_pa_entry(300, OriginValue::Egp);

        assert_eq!(pate_1, pate_2);
        assert_ne!(pate_1, pate_3);
    }
    #[test]
    fn test_pat_remove_stale() {
        let mut pa_table = PathAttributeTable::new();
        let pa_entry = build_pa_entry(1000, OriginValue::Igp);
<<<<<<< HEAD

        // Add entry to table then clone to increase strong count
        let rc_ref = pa_table.insert(pa_entry);
        let _cloned = Rc::clone(rc_ref);
=======
        let pa_entry_c = pa_entry.clone();

        // Add entry to table then clone to increase strong count
        let rc_ref = pa_table.insert(pa_entry);
        let cloned = Rc::clone(rc_ref);
>>>>>>> aeddceac

        // Run remove stale; nothing should get removed since strong counts should be two
        pa_table.remove_stale();
        assert_eq!(pa_table.len(), 1);
    }
    #[test]
    fn bgp_entry_insert() {
        let mut pa_table = PathAttributeTable::new();
        let pa_entry = build_pa_entry(1000, OriginValue::Egp);
        let pa_entry_c = pa_entry.clone();

        // Insert into pa entry table to get ref then build a new bgp_entry
        let bgp_entry = BgpTableEntry::new(pa_table.insert(pa_entry));

        // Verify entry was inserted into bgp table entry and is the same
        assert_eq!(bgp_entry.paths.len(), 1);
        assert_eq!(bgp_entry.is_in(&pa_entry_c), true);
    }
    #[test]
    fn bgp_entry_is_in() {
        let mut pa_table = PathAttributeTable::new();
        let pa_entry = build_pa_entry(1000, OriginValue::Igp);
        let pa_entry_c = pa_entry.clone();
        let wrong_pa_entry = build_pa_entry(900, OriginValue::Incomplete);

        // Insert into pa entry table to get ref then build a new bgp_entry
        let bgp_entry = BgpTableEntry::new(pa_table.insert(pa_entry));

        // Verify entry inserted into bgp table entry matches
        assert_eq!(bgp_entry.is_in(&pa_entry_c), true);
        assert_eq!(bgp_entry.is_in(&wrong_pa_entry), false);
    }
    #[test]
    fn test_bestpath() {
        let mut pa_table = PathAttributeTable::new();
        let pa_entry = build_pa_entry(1000, OriginValue::Incomplete);
        let best_pa_entry = build_pa_entry(10, OriginValue::Igp);
        let best_pa_entry_c = best_pa_entry.clone();

        // Insert both pa entries into PA table to get ref then build a new bgp_entry
        let mut bgp_entry = BgpTableEntry::new(pa_table.insert(pa_entry));
        bgp_entry.insert(pa_table.insert(best_pa_entry));

        // Check to make sure best path is the one with lower med
        let best_rc = Rc::new(best_pa_entry_c);
        assert_eq!(bgp_entry.paths.len(), 2);
        assert_eq!(bgp_entry.bestpath(), &best_rc)
    }

}<|MERGE_RESOLUTION|>--- conflicted
+++ resolved
@@ -129,7 +129,7 @@
 }
 
 impl PartialOrd for PathAttributeTableEntry {
-    // Ordering for the full data structure is unnecessary (only need Eq), will reuse the implementation
+    // Ordering for the full data structure is unnecessary, will reuse the implementation
     // for DecisionProcessData
     fn partial_cmp(&self, other: &Self) -> Option<cmp::Ordering> {
         self.decision_data.partial_cmp(&other.decision_data)
@@ -256,13 +256,7 @@
 
 #[cfg(test)]
 mod tests {
-<<<<<<< HEAD
     use rand::seq::SliceRandom;
-=======
-    use crate::path_attrs::{AsPath, PathAttrBuilder};
-    use rand::seq::SliceRandom;
-
->>>>>>> aeddceac
     use super::*;
 
     #[test]
@@ -528,11 +522,7 @@
         // Randomly shuffle the PA vector since it should be sorted deterministically.
         let mut rng = rand::thread_rng();
         raw_pas.shuffle(&mut rng);
-<<<<<<< HEAD
-
-=======
-        
->>>>>>> aeddceac
+
         let ddata = DecisionProcessData {
             local_pref: Some(100),
             as_path_len: 1,
@@ -559,18 +549,10 @@
     fn test_pat_remove_stale() {
         let mut pa_table = PathAttributeTable::new();
         let pa_entry = build_pa_entry(1000, OriginValue::Igp);
-<<<<<<< HEAD
 
         // Add entry to table then clone to increase strong count
         let rc_ref = pa_table.insert(pa_entry);
         let _cloned = Rc::clone(rc_ref);
-=======
-        let pa_entry_c = pa_entry.clone();
-
-        // Add entry to table then clone to increase strong count
-        let rc_ref = pa_table.insert(pa_entry);
-        let cloned = Rc::clone(rc_ref);
->>>>>>> aeddceac
 
         // Run remove stale; nothing should get removed since strong counts should be two
         pa_table.remove_stale();
@@ -619,5 +601,4 @@
         assert_eq!(bgp_entry.paths.len(), 2);
         assert_eq!(bgp_entry.bestpath(), &best_rc)
     }
-
 }